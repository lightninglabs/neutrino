package neutrino

import (
	"encoding/binary"
	"fmt"
	"io/ioutil"
	"math/rand"
	"os"
	"strings"
	"testing"

<<<<<<< HEAD
	"github.com/ltcsuite/ltcd/chaincfg"
	"github.com/ltcsuite/ltcd/chaincfg/chainhash"
	"github.com/ltcsuite/ltcd/wire"
	"github.com/ltcsuite/ltcutil/gcs/builder"
	"github.com/ltcsuite/ltcwallet/walletdb"
	"github.com/ltcsuite/neutrino/headerfs"
=======
	"github.com/btcsuite/btcd/chaincfg"
	"github.com/btcsuite/btcd/chaincfg/chainhash"
	"github.com/btcsuite/btcd/peer"
	"github.com/btcsuite/btcd/txscript"
	"github.com/btcsuite/btcd/wire"
	"github.com/btcsuite/btcutil/gcs"
	"github.com/btcsuite/btcutil/gcs/builder"
	"github.com/btcsuite/btcwallet/walletdb"
	"github.com/lightninglabs/neutrino/blockntfns"
	"github.com/lightninglabs/neutrino/headerfs"
>>>>>>> 65d76084
)

// maxHeight is the height we will generate filter headers up to.
const maxHeight = 20 * uint32(wire.CFCheckptInterval)

// setupBlockManager initialises a blockManager to be used in tests.
func setupBlockManager() (*blockManager, headerfs.BlockHeaderStore,
	*headerfs.FilterHeaderStore, func(), error) {

	// Set up the block and filter header stores.
	tempDir, err := ioutil.TempDir("", "neutrino")
	if err != nil {
		return nil, nil, nil, nil, fmt.Errorf("Failed to create "+
			"temporary directory: %s", err)
	}

	db, err := walletdb.Create("bdb", tempDir+"/weks.db")
	if err != nil {
		os.RemoveAll(tempDir)
		return nil, nil, nil, nil, fmt.Errorf("Error opening DB: %s",
			err)
	}

	hdrStore, err := headerfs.NewBlockHeaderStore(
		tempDir, db, &chaincfg.SimNetParams,
	)
	if err != nil {
		db.Close()
		return nil, nil, nil, nil, fmt.Errorf("Error creating block "+
			"header store: %s", err)
	}

	cleanUp := func() {
		defer os.RemoveAll(tempDir)
		defer db.Close()
	}

	cfStore, err := headerfs.NewFilterHeaderStore(
		tempDir, db, headerfs.RegularFilter,
		&chaincfg.SimNetParams, nil,
	)
	if err != nil {
		cleanUp()
		return nil, nil, nil, nil, fmt.Errorf("Error creating filter "+
			"header store: %s", err)
	}

	// Set up a chain service for the block manager. Each test should set
	// custom query methods on this chain service.
	cs := &ChainService{
		chainParams:      chaincfg.SimNetParams,
		BlockHeaders:     hdrStore,
		RegFilterHeaders: cfStore,
	}

	// Set up a blockManager with the chain service we defined.
	bm, err := newBlockManager(cs, nil)
	if err != nil {
		return nil, nil, nil, nil, fmt.Errorf("unable to create "+
			"blockmanager: %v", err)
	}

	return bm, hdrStore, cfStore, cleanUp, nil
}

// headers wraps the different headers and filters used throughout the tests.
type headers struct {
	blockHeaders []headerfs.BlockHeader
	cfHeaders    []headerfs.FilterHeader
	checkpoints  []*chainhash.Hash
	filterHashes []chainhash.Hash
}

// generateHeaders generates block headers, filter header and hashes, and
// checkpoints from the given genesis. The onCheckpoint method will be called
// with the current cf header on each checkpoint to modify the derivation of
// the next interval
func generateHeaders(genesisBlockHeader *wire.BlockHeader,
	genesisFilterHeader *chainhash.Hash,
	onCheckpoint func(*chainhash.Hash)) (*headers, error) {

	var blockHeaders []headerfs.BlockHeader
	blockHeaders = append(blockHeaders, headerfs.BlockHeader{
		BlockHeader: genesisBlockHeader,
		Height:      0,
	})

	var cfHeaders []headerfs.FilterHeader
	cfHeaders = append(cfHeaders, headerfs.FilterHeader{
		HeaderHash: genesisBlockHeader.BlockHash(),
		FilterHash: *genesisFilterHeader,
		Height:     0,
	})

	// The filter hashes (not the filter headers!) will be sent as
	// part of the CFHeaders response, so we also keep track of
	// them.
	genesisFilter, err := builder.BuildBasicFilter(
		chaincfg.SimNetParams.GenesisBlock, nil,
	)
	if err != nil {
		return nil, fmt.Errorf("unable to build genesis filter: %v",
			err)
	}

	genesisFilterHash, err := builder.GetFilterHash(genesisFilter)
	if err != nil {
		return nil, fmt.Errorf("unable to get genesis filter hash: %v",
			err)
	}

	var filterHashes []chainhash.Hash
	filterHashes = append(filterHashes, genesisFilterHash)

	// Also keep track of the current filter header. We use this to
	// calculate the next filter header, as it commits to the
	// previous.
	currentCFHeader := *genesisFilterHeader

	// checkpoints will be the checkpoints passed to
	// getCheckpointedCFHeaders.
	var checkpoints []*chainhash.Hash

	for height := uint32(1); height <= maxHeight; height++ {
		header := heightToHeader(height)
		blockHeader := headerfs.BlockHeader{
			BlockHeader: header,
			Height:      height,
		}

		blockHeaders = append(blockHeaders, blockHeader)

		// It doesn't really matter what filter the filter
		// header commit to, so just use the height as a nonce
		// for the filters.
		filterHash := chainhash.Hash{}
		binary.BigEndian.PutUint32(filterHash[:], height)
		filterHashes = append(filterHashes, filterHash)

		// Calculate the current filter header, and add to our
		// slice.
		currentCFHeader = chainhash.DoubleHashH(
			append(filterHash[:], currentCFHeader[:]...),
		)
		cfHeaders = append(cfHeaders, headerfs.FilterHeader{
			HeaderHash: header.BlockHash(),
			FilterHash: currentCFHeader,
			Height:     height,
		})

		// Each interval we must record a checkpoint.
		if height%wire.CFCheckptInterval == 0 {
			// We must make a copy of the current header to
			// avoid mutation.
			cfh := currentCFHeader
			checkpoints = append(checkpoints, &cfh)

			if onCheckpoint != nil {
				onCheckpoint(&currentCFHeader)
			}
		}
	}

	return &headers{
		blockHeaders: blockHeaders,
		cfHeaders:    cfHeaders,
		checkpoints:  checkpoints,
		filterHashes: filterHashes,
	}, nil
}

// generateResponses generates the MsgCFHeaders messages from the given queries
// and headers.
func generateResponses(msgs []wire.Message,
	headers *headers) ([]*wire.MsgCFHeaders, error) {

	// Craft a response for each message.
	var responses []*wire.MsgCFHeaders
	for _, msg := range msgs {
		// Only GetCFHeaders expected.
		q, ok := msg.(*wire.MsgGetCFHeaders)
		if !ok {
			return nil, fmt.Errorf("got unexpected message %T",
				msg)
		}

		// The start height must be set to a checkpoint height+1.
		if q.StartHeight%wire.CFCheckptInterval != 1 {
			return nil, fmt.Errorf("unexpexted start height %v",
				q.StartHeight)
		}

		var prevFilterHeader chainhash.Hash
		switch q.StartHeight {

		// If the start height is 1 the prevFilterHeader is set to the
		// genesis header.
		case 1:
			genesisFilterHeader := headers.cfHeaders[0].FilterHash
			prevFilterHeader = genesisFilterHeader

		// Otherwise we use one of the created checkpoints.
		default:
			j := q.StartHeight/wire.CFCheckptInterval - 1
			prevFilterHeader = *headers.checkpoints[j]
		}

		resp := &wire.MsgCFHeaders{
			FilterType:       q.FilterType,
			StopHash:         q.StopHash,
			PrevFilterHeader: prevFilterHeader,
		}

		// Keep adding filter hashes until we reach the stop hash.
		for h := q.StartHeight; ; h++ {
			resp.FilterHashes = append(
				resp.FilterHashes, &headers.filterHashes[h],
			)

			blockHash := headers.blockHeaders[h].BlockHash()
			if blockHash == q.StopHash {
				break
			}
		}

		responses = append(responses, resp)
	}

	return responses, nil
}

// TestBlockManagerInitialInterval tests that the block manager is able to
// handle checkpointed filter header query responses in out of order, and when
// a partial interval is already written to the store.
func TestBlockManagerInitialInterval(t *testing.T) {
	t.Parallel()

	type testCase struct {
		// permute indicates whether responses should be permutated.
		permute bool

		// partialInterval indicates whether we should write parts of
		// the first checkpoint interval to the filter header store
		// before starting the test.
		partialInterval bool

		// repeat indicates whether responses should be repeated.
		repeat bool
	}

	// Generate all combinations of testcases.
	var testCases []testCase
	b := []bool{false, true}
	for _, perm := range b {
		for _, part := range b {
			for _, rep := range b {
				testCases = append(testCases, testCase{
					permute:         perm,
					partialInterval: part,
					repeat:          rep,
				})
			}
		}
	}

	for _, test := range testCases {
		testDesc := fmt.Sprintf("permute=%v, partial=%v, repeat=%v",
			test.permute, test.partialInterval, test.repeat)

		bm, hdrStore, cfStore, cleanUp, err := setupBlockManager()
		if err != nil {
			t.Fatalf("unable to set up ChainService: %v", err)
		}
		defer cleanUp()

		// Keep track of the filter headers and block headers. Since
		// the genesis headers are written automatically when the store
		// is created, we query it to add to the slices.
		genesisBlockHeader, _, err := hdrStore.ChainTip()
		if err != nil {
			t.Fatal(err)
		}

		genesisFilterHeader, _, err := cfStore.ChainTip()
		if err != nil {
			t.Fatal(err)
		}

		headers, err := generateHeaders(genesisBlockHeader,
			genesisFilterHeader, nil)
		if err != nil {
			t.Fatalf("unable to generate headers: %v", err)
		}

		// Write all block headers but the genesis, since it is already
		// in the store.
		if err = hdrStore.WriteHeaders(headers.blockHeaders[1:]...); err != nil {
			t.Fatalf("Error writing batch of headers: %s", err)
		}

		// We emulate the case where a few filter headers are already
		// written to the store by writing 1/3 of the first interval.
		if test.partialInterval {
			err = cfStore.WriteHeaders(
				headers.cfHeaders[1 : wire.CFCheckptInterval/3]...,
			)
			if err != nil {
				t.Fatalf("Error writing batch of headers: %s",
					err)
			}
		}

		// We set up a custom query batch method for this test, as we
		// will use this to feed the blockmanager with our crafted
		// responses.
		bm.server.queryBatch = func(msgs []wire.Message,
			f func(*ServerPeer, wire.Message, wire.Message) bool,
			q <-chan struct{}, qo ...QueryOption) {

			responses, err := generateResponses(msgs, headers)
			if err != nil {
				t.Fatalf("unable to generate responses: %v",
					err)
			}

			// We permute the response order if the test signals
			// that.
			perm := rand.Perm(len(responses))
			for i, v := range perm {
				index := i
				if test.permute {
					index = v
				}

				// Before sending we take a copy of the
				// message, as we cannot guarantee that it
				// won't be modified.
				r := *responses[index]

				// Let the blockmanager handle the message.
				if !f(nil, msgs[index], responses[index]) {
					t.Fatalf("got response false on "+
						"send of index %d: %v",
						index, testDesc)
				}

				// If we are not testing repeated responses, go
				// on to the next response.
				if !test.repeat {
					continue
				}

				// Otherwise resend the response we just sent.
				if !f(nil, msgs[index], &r) {
					t.Fatalf("got response false on "+
						"resend of index %d: %v",
						index, testDesc)
				}

			}
		}

		// We should expect to see notifications for each new filter
		// header being connected.
		startHeight := uint32(1)
		if test.partialInterval {
			startHeight = wire.CFCheckptInterval / 3
		}
		go func() {
			for i := startHeight; i <= maxHeight; i++ {
				ntfn := <-bm.blockNtfnChan
				if _, ok := ntfn.(*blockntfns.Connected); !ok {
					t.Fatal("expected block connected " +
						"notification")
				}
			}
		}()

		// Call the get checkpointed cf headers method with the
		// checkpoints we created to start the test.
		bm.getCheckpointedCFHeaders(
			headers.checkpoints, cfStore, wire.GCSFilterRegular,
		)

		// Finally make sure the filter header tip is what we expect.
		tip, tipHeight, err := cfStore.ChainTip()
		if err != nil {
			t.Fatal(err)
		}

		if tipHeight != maxHeight {
			t.Fatalf("expected tip height to be %v, was %v",
				maxHeight, tipHeight)
		}

		lastCheckpoint := headers.checkpoints[len(headers.checkpoints)-1]
		if *tip != *lastCheckpoint {
			t.Fatalf("expected tip to be %v, was %v",
				lastCheckpoint, tip)
		}
	}
}

// TestBlockManagerInvalidInterval tests that the block manager is able to
// determine it is receiving corrupt checkpoints and filter headers.
func TestBlockManagerInvalidInterval(t *testing.T) {
	t.Parallel()

	type testCase struct {
		// wrongGenesis indicates whether we should start deriving the
		// filters from a wrong genesis.
		wrongGenesis bool

		// intervalMisaligned indicates whether each interval prev hash
		// should not line up with the previous checkpoint.
		intervalMisaligned bool

		// invalidPrevHash indicates whether the interval responses
		// should have a prev hash that doesn't mathc that interval.
		invalidPrevHash bool

		// partialInterval indicates whether we should write parts of
		// the first checkpoint interval to the filter header store
		// before starting the test.
		partialInterval bool

		// firstInvalid is the first interval we expect the
		// blockmanager to determine is invalid.
		firstInvalid int
	}

	testCases := []testCase{
		// With a set of checkpoints and filter headers calculated from
		// the wrong genesis, the block manager should be able to
		// determine that the first interval doesn't line up.
		{
			wrongGenesis: true,
			firstInvalid: 0,
		},

		// With checkpoints calculated from the wrong genesis, and a
		// partial set of filter headers already written, the first
		// interval should be considered invalid.
		{
			wrongGenesis:    true,
			partialInterval: true,
			firstInvalid:    0,
		},

		// With intervals not lining up, the second interval should
		// be determined invalid.
		{
			intervalMisaligned: true,
			firstInvalid:       1,
		},

		// With misaligned intervals and a partial interval written, the
		// second interval should be considered invalid.
		{
			intervalMisaligned: true,
			partialInterval:    true,
			firstInvalid:       1,
		},

		// With responses having invalid prev hashes, the second
		// interval should be deemed invalid.
		{
			invalidPrevHash: true,
			firstInvalid:    1,
		},
	}

	for _, test := range testCases {
		bm, hdrStore, cfStore, cleanUp, err := setupBlockManager()
		if err != nil {
			t.Fatalf("unable to set up ChainService: %v", err)
		}
		defer cleanUp()

		// Keep track of the filter headers and block headers. Since
		// the genesis headers are written automatically when the store
		// is created, we query it to add to the slices.
		genesisBlockHeader, _, err := hdrStore.ChainTip()
		if err != nil {
			t.Fatal(err)
		}

		genesisFilterHeader, _, err := cfStore.ChainTip()
		if err != nil {
			t.Fatal(err)
		}
		// To emulate a full node serving us filter headers derived
		// from different genesis than what we have, we flip a bit in
		// the genesis filter header.
		if test.wrongGenesis {
			genesisFilterHeader[0] ^= 1
		}

		headers, err := generateHeaders(genesisBlockHeader,
			genesisFilterHeader,
			func(currentCFHeader *chainhash.Hash) {
				// If we are testing that each interval doesn't
				// line up properly with the previous, we flip
				// a bit in the current header before
				// calculating the next interval checkpoint.
				if test.intervalMisaligned {
					currentCFHeader[0] ^= 1
				}
			})
		if err != nil {
			t.Fatalf("unable to generate headers: %v", err)
		}

		// Write all block headers but the genesis, since it is already
		// in the store.
		if err = hdrStore.WriteHeaders(headers.blockHeaders[1:]...); err != nil {
			t.Fatalf("Error writing batch of headers: %s", err)
		}

		// We emulate the case where a few filter headers are already
		// written to the store by writing 1/3 of the first interval.
		if test.partialInterval {
			err = cfStore.WriteHeaders(
				headers.cfHeaders[1 : wire.CFCheckptInterval/3]...,
			)
			if err != nil {
				t.Fatalf("Error writing batch of headers: %s",
					err)
			}
		}

		bm.server.queryBatch = func(msgs []wire.Message,
			f func(*ServerPeer, wire.Message, wire.Message) bool,
			q <-chan struct{}, qo ...QueryOption) {

			responses, err := generateResponses(msgs, headers)
			if err != nil {
				t.Fatalf("unable to generate responses: %v",
					err)
			}

			// Since we used the generated checkpoints when
			// creating the responses, we must flip the
			// PrevFilterHeader bit back before sending them if we
			// are checking for misaligned intervals. This to
			// ensure we don't hit the invalid prev hash case.
			if test.intervalMisaligned {
				for i := range responses {
					if i == 0 {
						continue
					}
					responses[i].PrevFilterHeader[0] ^= 1
				}
			}

			// If we are testing for intervals with invalid prev
			// hashes, we flip a bit to corrup them, regardless of
			// whether we are testing misaligned intervals.
			if test.invalidPrevHash {
				for i := range responses {
					if i == 0 {
						continue
					}
					responses[i].PrevFilterHeader[1] ^= 1
				}
			}

			// Check that the success of the callback match what we
			// expect.
			for i := range responses {
				success := f(nil, msgs[i], responses[i])
				if i == test.firstInvalid {
					if success {
						t.Fatalf("expected interval "+
							"%d to be invalid", i)
					}
					break
				}

				if !success {
					t.Fatalf("expected interval %d to be "+
						"valid", i)
				}
			}
		}

		// We should expect to see notifications for each new filter
		// header being connected.
		startHeight := uint32(1)
		if test.partialInterval {
			startHeight = wire.CFCheckptInterval / 3
		}
		go func() {
			for i := startHeight; i <= maxHeight; i++ {
				ntfn := <-bm.blockNtfnChan
				if _, ok := ntfn.(*blockntfns.Connected); !ok {
					t.Fatal("expected block connected " +
						"notification")
				}
			}
		}()

		// Start the test by calling the get checkpointed cf headers
		// method with the checkpoints we created.
		bm.getCheckpointedCFHeaders(
			headers.checkpoints, cfStore, wire.GCSFilterRegular,
		)
	}
}

// buildNonPushScriptFilter creates a CFilter with all output scripts except all
// OP_RETURNS with push-only scripts.
//
// NOTE: this is not a valid filter, only for tests.
func buildNonPushScriptFilter(block *wire.MsgBlock) (*gcs.Filter, error) {
	blockHash := block.BlockHash()
	b := builder.WithKeyHash(&blockHash)

	for _, tx := range block.Transactions {
		for _, txOut := range tx.TxOut {
			// The old version of BIP-158 skipped OP_RETURNs that
			// had a push-only script.
			if txOut.PkScript[0] == txscript.OP_RETURN &&
				txscript.IsPushOnlyScript(txOut.PkScript[1:]) {
				continue
			}

			b.AddEntry(txOut.PkScript)
		}
	}

	return b.Build()
}

// buildAllPkScriptsFilter creates a CFilter with all output scripts, including
// OP_RETURNS.
//
// NOTE: this is not a valid filter, only for tests.
func buildAllPkScriptsFilter(block *wire.MsgBlock) (*gcs.Filter, error) {
	blockHash := block.BlockHash()
	b := builder.WithKeyHash(&blockHash)

	for _, tx := range block.Transactions {
		for _, txOut := range tx.TxOut {
			// An old version of BIP-158 included all output
			// scripts.
			b.AddEntry(txOut.PkScript)
		}
	}

	return b.Build()
}

func assertBadPeers(expBad map[string]struct{}, badPeers []string) error {
	remBad := make(map[string]struct{})
	for p := range expBad {
		remBad[p] = struct{}{}
	}
	for _, peer := range badPeers {
		_, ok := remBad[peer]
		if !ok {
			return fmt.Errorf("did not expect %v to be bad", peer)
		}
		delete(remBad, peer)
	}

	if len(remBad) != 0 {
		return fmt.Errorf("did expect more bad peers")
	}

	return nil
}

type mockQueryAccess struct {
	answers map[string]wire.Message
}

func (m *mockQueryAccess) queryAllPeers(
	queryMsg wire.Message,
	checkResponse func(sp *ServerPeer, resp wire.Message,
		quit chan<- struct{}, peerQuit chan<- struct{}),
	options ...QueryOption) {

	for p, resp := range m.answers {
		pp, err := peer.NewOutboundPeer(&peer.Config{}, p)
		if err != nil {
			panic(err)
		}

		sp := &ServerPeer{
			Peer: pp,
		}
		checkResponse(sp, resp, make(chan struct{}), make(chan struct{}))
	}
}

var _ QueryAccess = (*mockQueryAccess)(nil)

// TestBlockManagerDetectBadPeers checks that we detect bad peers, like peers
// not responding to our filter query, serving inconsistent filters etc.
func TestBlockManagerDetectBadPeers(t *testing.T) {
	t.Parallel()

	var (
		stopHash        = chainhash.Hash{}
		prev            = chainhash.Hash{}
		startHeight     = uint32(100)
		badIndex        = uint32(5)
		targetIndex     = startHeight + badIndex
		fType           = wire.GCSFilterRegular
		filterBytes, _  = correctFilter.NBytes()
		filterHash, _   = builder.GetFilterHash(correctFilter)
		blockHeader     = wire.BlockHeader{}
		targetBlockHash = block.BlockHash()

		peers  = []string{"good1:1", "good2:1", "bad:1", "good3:1"}
		expBad = map[string]struct{}{
			"bad:1": struct{}{},
		}
	)

	testCases := []struct {
		// filterAnswers is used by each testcase to set the anwers we
		// want each peer to respond with on filter queries.
		filterAnswers func(string, map[string]wire.Message)
	}{
		{
			// We let the "bad" peers not respond to the filter
			// query. They should be marked bad because they are
			// unresponsive. We do this to ensure peers cannot
			// only respond to us with headers, and stall our sync
			// by not responding to filter requests.
			filterAnswers: func(p string,
				answers map[string]wire.Message) {

				if strings.Contains(p, "bad") {
					return
				}

				answers[p] = wire.NewMsgCFilter(
					fType, &targetBlockHash, filterBytes,
				)
			},
		},
		{
			// We let the "bad" peers serve filters that don't hash
			// to the filter headers they have sent.
			filterAnswers: func(p string,
				answers map[string]wire.Message) {

				filterData := filterBytes
				if strings.Contains(p, "bad") {
					filterData, _ = fakeFilter1.NBytes()
				}

				answers[p] = wire.NewMsgCFilter(
					fType, &targetBlockHash, filterData,
				)
			},
		},
	}

	for _, test := range testCases {
		// Create a mock block header store. We only need to be able to
		// serve a header for the target index.
		blockHeaders := newMockBlockHeaderStore()
		blockHeaders.heights[targetIndex] = blockHeader
		cs := &ChainService{
			BlockHeaders: blockHeaders,
		}

		// We set up the mock QueryAccess to only respond according to
		// the active testcase.
		mock := &mockQueryAccess{
			answers: make(map[string]wire.Message),
		}
		for _, peer := range peers {
			test.filterAnswers(peer, mock.answers)
		}

		// For the CFHeaders, we pretend all peers responded with the same
		// filter headers.
		msg := &wire.MsgCFHeaders{
			FilterType:       fType,
			StopHash:         stopHash,
			PrevFilterHeader: prev,
		}

		for i := uint32(0); i < 2*badIndex; i++ {
			msg.AddCFHash(&filterHash)
		}

		headers := make(map[string]*wire.MsgCFHeaders)
		for _, peer := range peers {
			headers[peer] = msg
		}

		bm := &blockManager{
			server:  cs,
			queries: mock,
		}

		// Now trying to detect which peers are bad, we should detect the
		// bad ones.
		badPeers, err := bm.detectBadPeers(
			headers, targetIndex, badIndex, fType,
		)
		if err != nil {
			t.Fatalf("failed to detect bad peers: %v", err)
		}

		if err := assertBadPeers(expBad, badPeers); err != nil {
			t.Fatal(err)
		}
	}
}<|MERGE_RESOLUTION|>--- conflicted
+++ resolved
@@ -6,28 +6,15 @@
 	"io/ioutil"
 	"math/rand"
 	"os"
-	"strings"
 	"testing"
 
-<<<<<<< HEAD
 	"github.com/ltcsuite/ltcd/chaincfg"
 	"github.com/ltcsuite/ltcd/chaincfg/chainhash"
 	"github.com/ltcsuite/ltcd/wire"
 	"github.com/ltcsuite/ltcutil/gcs/builder"
 	"github.com/ltcsuite/ltcwallet/walletdb"
+	"github.com/ltcsuite/neutrino/blockntfns"
 	"github.com/ltcsuite/neutrino/headerfs"
-=======
-	"github.com/btcsuite/btcd/chaincfg"
-	"github.com/btcsuite/btcd/chaincfg/chainhash"
-	"github.com/btcsuite/btcd/peer"
-	"github.com/btcsuite/btcd/txscript"
-	"github.com/btcsuite/btcd/wire"
-	"github.com/btcsuite/btcutil/gcs"
-	"github.com/btcsuite/btcutil/gcs/builder"
-	"github.com/btcsuite/btcwallet/walletdb"
-	"github.com/lightninglabs/neutrino/blockntfns"
-	"github.com/lightninglabs/neutrino/headerfs"
->>>>>>> 65d76084
 )
 
 // maxHeight is the height we will generate filter headers up to.
@@ -636,211 +623,4 @@
 			headers.checkpoints, cfStore, wire.GCSFilterRegular,
 		)
 	}
-}
-
-// buildNonPushScriptFilter creates a CFilter with all output scripts except all
-// OP_RETURNS with push-only scripts.
-//
-// NOTE: this is not a valid filter, only for tests.
-func buildNonPushScriptFilter(block *wire.MsgBlock) (*gcs.Filter, error) {
-	blockHash := block.BlockHash()
-	b := builder.WithKeyHash(&blockHash)
-
-	for _, tx := range block.Transactions {
-		for _, txOut := range tx.TxOut {
-			// The old version of BIP-158 skipped OP_RETURNs that
-			// had a push-only script.
-			if txOut.PkScript[0] == txscript.OP_RETURN &&
-				txscript.IsPushOnlyScript(txOut.PkScript[1:]) {
-				continue
-			}
-
-			b.AddEntry(txOut.PkScript)
-		}
-	}
-
-	return b.Build()
-}
-
-// buildAllPkScriptsFilter creates a CFilter with all output scripts, including
-// OP_RETURNS.
-//
-// NOTE: this is not a valid filter, only for tests.
-func buildAllPkScriptsFilter(block *wire.MsgBlock) (*gcs.Filter, error) {
-	blockHash := block.BlockHash()
-	b := builder.WithKeyHash(&blockHash)
-
-	for _, tx := range block.Transactions {
-		for _, txOut := range tx.TxOut {
-			// An old version of BIP-158 included all output
-			// scripts.
-			b.AddEntry(txOut.PkScript)
-		}
-	}
-
-	return b.Build()
-}
-
-func assertBadPeers(expBad map[string]struct{}, badPeers []string) error {
-	remBad := make(map[string]struct{})
-	for p := range expBad {
-		remBad[p] = struct{}{}
-	}
-	for _, peer := range badPeers {
-		_, ok := remBad[peer]
-		if !ok {
-			return fmt.Errorf("did not expect %v to be bad", peer)
-		}
-		delete(remBad, peer)
-	}
-
-	if len(remBad) != 0 {
-		return fmt.Errorf("did expect more bad peers")
-	}
-
-	return nil
-}
-
-type mockQueryAccess struct {
-	answers map[string]wire.Message
-}
-
-func (m *mockQueryAccess) queryAllPeers(
-	queryMsg wire.Message,
-	checkResponse func(sp *ServerPeer, resp wire.Message,
-		quit chan<- struct{}, peerQuit chan<- struct{}),
-	options ...QueryOption) {
-
-	for p, resp := range m.answers {
-		pp, err := peer.NewOutboundPeer(&peer.Config{}, p)
-		if err != nil {
-			panic(err)
-		}
-
-		sp := &ServerPeer{
-			Peer: pp,
-		}
-		checkResponse(sp, resp, make(chan struct{}), make(chan struct{}))
-	}
-}
-
-var _ QueryAccess = (*mockQueryAccess)(nil)
-
-// TestBlockManagerDetectBadPeers checks that we detect bad peers, like peers
-// not responding to our filter query, serving inconsistent filters etc.
-func TestBlockManagerDetectBadPeers(t *testing.T) {
-	t.Parallel()
-
-	var (
-		stopHash        = chainhash.Hash{}
-		prev            = chainhash.Hash{}
-		startHeight     = uint32(100)
-		badIndex        = uint32(5)
-		targetIndex     = startHeight + badIndex
-		fType           = wire.GCSFilterRegular
-		filterBytes, _  = correctFilter.NBytes()
-		filterHash, _   = builder.GetFilterHash(correctFilter)
-		blockHeader     = wire.BlockHeader{}
-		targetBlockHash = block.BlockHash()
-
-		peers  = []string{"good1:1", "good2:1", "bad:1", "good3:1"}
-		expBad = map[string]struct{}{
-			"bad:1": struct{}{},
-		}
-	)
-
-	testCases := []struct {
-		// filterAnswers is used by each testcase to set the anwers we
-		// want each peer to respond with on filter queries.
-		filterAnswers func(string, map[string]wire.Message)
-	}{
-		{
-			// We let the "bad" peers not respond to the filter
-			// query. They should be marked bad because they are
-			// unresponsive. We do this to ensure peers cannot
-			// only respond to us with headers, and stall our sync
-			// by not responding to filter requests.
-			filterAnswers: func(p string,
-				answers map[string]wire.Message) {
-
-				if strings.Contains(p, "bad") {
-					return
-				}
-
-				answers[p] = wire.NewMsgCFilter(
-					fType, &targetBlockHash, filterBytes,
-				)
-			},
-		},
-		{
-			// We let the "bad" peers serve filters that don't hash
-			// to the filter headers they have sent.
-			filterAnswers: func(p string,
-				answers map[string]wire.Message) {
-
-				filterData := filterBytes
-				if strings.Contains(p, "bad") {
-					filterData, _ = fakeFilter1.NBytes()
-				}
-
-				answers[p] = wire.NewMsgCFilter(
-					fType, &targetBlockHash, filterData,
-				)
-			},
-		},
-	}
-
-	for _, test := range testCases {
-		// Create a mock block header store. We only need to be able to
-		// serve a header for the target index.
-		blockHeaders := newMockBlockHeaderStore()
-		blockHeaders.heights[targetIndex] = blockHeader
-		cs := &ChainService{
-			BlockHeaders: blockHeaders,
-		}
-
-		// We set up the mock QueryAccess to only respond according to
-		// the active testcase.
-		mock := &mockQueryAccess{
-			answers: make(map[string]wire.Message),
-		}
-		for _, peer := range peers {
-			test.filterAnswers(peer, mock.answers)
-		}
-
-		// For the CFHeaders, we pretend all peers responded with the same
-		// filter headers.
-		msg := &wire.MsgCFHeaders{
-			FilterType:       fType,
-			StopHash:         stopHash,
-			PrevFilterHeader: prev,
-		}
-
-		for i := uint32(0); i < 2*badIndex; i++ {
-			msg.AddCFHash(&filterHash)
-		}
-
-		headers := make(map[string]*wire.MsgCFHeaders)
-		for _, peer := range peers {
-			headers[peer] = msg
-		}
-
-		bm := &blockManager{
-			server:  cs,
-			queries: mock,
-		}
-
-		// Now trying to detect which peers are bad, we should detect the
-		// bad ones.
-		badPeers, err := bm.detectBadPeers(
-			headers, targetIndex, badIndex, fType,
-		)
-		if err != nil {
-			t.Fatalf("failed to detect bad peers: %v", err)
-		}
-
-		if err := assertBadPeers(expBad, badPeers); err != nil {
-			t.Fatal(err)
-		}
-	}
 }