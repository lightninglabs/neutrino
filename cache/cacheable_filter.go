--- conflicted
+++ resolved
@@ -1,12 +1,9 @@
 package cache
 
-<<<<<<< HEAD
-import "github.com/ltcsuite/ltcutil/gcs"
-=======
 import (
-	"github.com/btcsuite/btcd/chaincfg/chainhash"
-	"github.com/btcsuite/btcutil/gcs"
-	"github.com/lightninglabs/neutrino/filterdb"
+	"github.com/ltcsuite/ltcd/chaincfg/chainhash"
+	"github.com/ltcsuite/ltcutil/gcs"
+	"github.com/ltcsuite/neutrino/filterdb"
 )
 
 // FilterCacheKey represents the key used to access filters in the FilterCache.
@@ -14,7 +11,6 @@
 	BlockHash  chainhash.Hash
 	FilterType filterdb.FilterType
 }
->>>>>>> 65d76084
 
 // CacheableFilter is a wrapper around Filter type which provides a Size method
 // used by the cache to target certain memory usage.
